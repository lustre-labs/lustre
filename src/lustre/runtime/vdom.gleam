--- conflicted
+++ resolved
@@ -126,25 +126,9 @@
   next: Element(msg),
   events: Events(msg),
 ) -> Diff(msg) {
-<<<<<<< HEAD
-  do_diff(
-    events:,
-    idx: 0,
-    old: [prev],
-    new: [next],
-    old_keyed: constants.empty_dict(),
-    new_keyed: constants.empty_dict(),
-    moved_children: constants.empty_set(),
-    moved_children_offset: 0,
-    patch_index: 0,
-    changes: constants.empty_list,
-    children: constants.empty_list,
-    remove_count: 0,
-  )
-=======
-  let patch =
+  let diff =
     do_diff(
-      // handlers,
+      events:,
       idx: 0,
       old: [prev],
       new: [next],
@@ -160,13 +144,15 @@
 
   // there are cases where we need to skip elements at the front of the node we
   // control, for example when we insert style sheets at the front.
-  let patch = case initial_element_offset > 0 {
-    True -> offset_indices(patch, initial_element_offset)
-    False -> patch
+  case initial_element_offset > 0 {
+    True -> {
+      let patch = offset_indices(diff.patch, initial_element_offset)
+
+      Diff(..diff, patch:)
+    }
+
+    False -> diff
   }
-
-  Diff(handlers:, patch:)
->>>>>>> a2f96c89
 }
 
 fn offset_indices(patch: Patch(msg), initial_element_offset: Int) {
