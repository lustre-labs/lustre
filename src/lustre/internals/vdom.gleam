--- conflicted
+++ resolved
@@ -74,13 +74,7 @@
           }
         })
 
-<<<<<<< HEAD
       do_element_list_handlers(children, handlers, key)
-=======
-      use handlers, child, index <- list.index_fold(children, handlers)
-      let key = key <> "-" <> int.to_string(index)
-      do_handlers(child, handlers, key)
->>>>>>> 92f85d40
     }
     Fragment(_, elements) -> do_element_list_handlers(elements, handlers, key)
   }
@@ -111,16 +105,7 @@
         json.preprocessed_array({
           list.filter_map(attrs, attribute_to_json(_, key))
         })
-<<<<<<< HEAD
       let children = do_element_list_to_json(children, key)
-=======
-      let children =
-        json.preprocessed_array({
-          use child, index <- list.index_map(children)
-          let key = key <> "-" <> int.to_string(index)
-          do_element_to_json(child, key)
-        })
->>>>>>> 92f85d40
 
       json.object([
         #("namespace", json.string(namespace)),
