import {
  // ELEMENTS
  Node,
  Text,
  Fragment,
  // ATTRIBUTES
  Attribute,
  Property,
  Event,
  // PATCHES
  InsertMany,
  Insert,
  Move,
  Remove,
  RemoveKey,
  Replace,
  ReplaceText,
  Update,
} from "./lustre/runtime/vdom.mjs";
import { run } from "../gleam_stdlib/gleam/dynamic/decode.mjs";

const meta = Symbol("metadata");

export class LustreReconciler {
  #root = null;
  #dispatch = () => {};
  #stack = [];

  constructor(root, dispatch, { useServerEvents = false } = {}) {
    this.#root = root;
    this.#dispatch = dispatch;
  }

  mount(vnode) {
    this.#root.appendChild(createElement(vnode, this.#dispatch));
  }

  push(patch) {
    this.#stack.push({ node: this.#root, patch });
    reconcile(this.#stack, this.#dispatch);
  }
}

function reconcile(stack, dispatch) {
  while (stack.length) {
    const { node, patch } = stack.pop();

    for (
      let changePtr = patch.changes;
      changePtr.tail;
      changePtr = changePtr.tail
    ) {
      const change = changePtr.head;

<<<<<<< HEAD
      console.log(patch.index, change.constructor.name, change, node);
=======
      // console.log(patch.index, change.constructor.name, change, node)
>>>>>>> a2f96c89

      switch (change.constructor) {
        case InsertMany:
          insertMany(node, change.children, change.before, dispatch);
          break;

        case Insert:
          insert(node, change.child, change.before, dispatch);
          break;

        case Move:
          move(node, change.key, change.before, change.count);
          break;

        case RemoveKey:
          removeKey(node, change.key, change.count);
          break;

        case Remove:
          remove(node, change.from, change.count);
          break;

        case Replace:
          replace(node, change.element, dispatch);
          break;

        case ReplaceText:
          replaceText(node, change.content);
          break;

        case Update:
          update(node, change.added, change.removed, dispatch);
          break;
      }
    }

    while (patch.remove_count-- > 0) {
      const child = node.lastChild;
      const key = child[meta].key;
      if (key) {
        node[meta].keyedChildren.delete(key);
      }
      node.removeChild(child);
    }

    for (let child = patch.children; child.tail; child = child.tail) {
      stack.push({
        node: node.childNodes[child.head.index],
        patch: child.head,
      });
    }
  }
}

// CHANGES ---------------------------------------------------------------------

function insertMany(node, children, before, dispatch) {
  const fragment = document.createDocumentFragment();

  for (let childPtr = children; childPtr.tail; childPtr = childPtr.tail) {
    const child = childPtr.head;
    const el = createElement(child, dispatch);

    if (child.key) {
      node[meta].keyedChildren.set(child.key, new WeakRef(unwrapFragment(el)));
    }

    fragment.appendChild(el);
  }

  node.insertBefore(fragment, node.childNodes[before]);
}

function insert(node, child, before, dispatch) {
  const el = createElement(child, dispatch);

  if (child.key) {
    node[meta].keyedChildren.set(child.key, new WeakRef(unwrapFragment(el)));
  }

  node.insertBefore(el, node.childNodes[before]);
}

function move(node, key, before, count) {
  let el = node[meta].keyedChildren.get(key).deref();

  if (count > 1) {
    const fragment = document.createDocumentFragment();
    for (let i = 0; i < count && el !== null; ++i) {
      let next = el.nextSibling;
      fragment.append(el);
      el = next;
    }
    el = fragment;
  }

  node.insertBefore(el, node.childNodes[before]);
}

function removeKey(node, key, count) {
  let el = node[meta].keyedChildren.get(key).deref();
  node[meta].keyedChildren.delete(key);

  while (count-- > 0 && el !== null) {
    let next = el.nextSibling;
    node.removeChild(el);
    el = next;
  }
}

function remove(node, from, count) {
  let el = node.childNodes[from];
  while (count-- > 0 && el !== null) {
    const next = el.nextSibling;
    node.removeChild(el);
    el = next;
  }
}

function replace(node, child, dispatch) {
  const el = createElement(child, dispatch);
  const parent = node.parentNode;

  if (child.key) {
    parent[meta].keyedChildren.set(child.key, new WeakRef(unwrapFragment(el)));
  }

  parent.replaceChild(el, node);
}

function replaceText(node, content) {
  node.data = content;
}

function update(node, added, removed, dispatch) {
  for (let attribute = removed; attribute.tail; attribute = attribute.tail) {
    const name = attribute.head.name;
    if (node[meta].handlers.has(name)) {
      node.removeEventListener(name, handleEvent);
      node[meta].handlers.delete(name);
    } else {
      node.removeAttribute(name);
    }
  }

  for (let attribute = added; attribute.tail; attribute = attribute.tail) {
    createAttribute(node, attribute.head, dispatch);
  }
}

// ELEMENTS --------------------------------------------------------------------

function unwrapFragment(node) {
  while (node.nodeType === DocumentFragment.DOCUMENT_FRAGMENT_NODE) {
    node = node.firstChild;
  }
  return node;
}

function createElement(vnode, dispatch) {
  switch (vnode.constructor) {
    case Node: {
      const node = vnode.namespace
        ? document.createElementNS(vnode.namespace, vnode.tag)
        : document.createElement(vnode.tag);

      node[meta] = {
        constructor: Node,
        key: vnode.key,
        keyedChildren: new Map(),
        handlers: new Map(),
      };

      for (
        let attributePtr = vnode.attributes;
        attributePtr.tail;
        attributePtr = attributePtr.tail
      ) {
        const attribute = attributePtr.head;
        createAttribute(node, attribute, dispatch);
      }

      insertMany(node, vnode.children, 0, dispatch);

      return node;
    }

    case Text: {
      const node = document.createTextNode(vnode.content);

      node[meta] = { constructor: Text, key: vnode.key };

      return node;
    }

    case Fragment: {
      const node = document.createDocumentFragment();

      for (
        let childPtr = vnode.children;
        childPtr.tail;
        childPtr = childPtr.tail
      ) {
        const child = childPtr.head;
        node.appendChild(createElement(child, dispatch));
      }

      return node;
    }
  }
}

// ATTRIBUTES ------------------------------------------------------------------

function createAttribute(node, attribute, dispatch) {
  switch (attribute.constructor) {
    case Attribute:
      if (attribute.value !== node.getAttribute(attribute.name)) {
        node.setAttribute(attribute.name, attribute.value);

        if (SYNCED_ATTRIBUTES.includes(attribute.name)) {
          node[attribute.name] = attribute.value;
        }
      }
      break;

    case Property:
      node[attribute.name] = attribute.value;
      break;

    case Event:
      if (!node[meta].handlers.has(attribute.name)) {
        node.addEventListener(attribute.name, handleEvent, {
          passive: !attribute.prevent_default,
        });
      }

      node[meta].handlers.set(attribute.name, (event) => {
        if (attribute.prevent_default) event.preventDefault();
        if (attribute.stop_propagation) event.stopPropagation();

        dispatch(
          event,
          attribute.id,
          attribute.immediate || IMMEDIATE_EVENTS.includes(event.type),
        );
      });
      break;
  }
}

function handleEvent(event) {
  const target = event.currentTarget;
  const handler = target[meta].handlers.get(event.type);

  handler(event);
}

const SYNCED_ATTRIBUTES = ["checked", "disabled", "selected", "value"];

const IMMEDIATE_EVENTS = [
  // Input synchronization
  "input",
  "change",

  // Focus management
  "focusin",
  "focusout",
  "focus",
  "blur",

  // Text selection
  "select",
];<|MERGE_RESOLUTION|>--- conflicted
+++ resolved
@@ -52,12 +52,6 @@
     ) {
       const change = changePtr.head;
 
-<<<<<<< HEAD
-      console.log(patch.index, change.constructor.name, change, node);
-=======
-      // console.log(patch.index, change.constructor.name, change, node)
->>>>>>> a2f96c89
-
       switch (change.constructor) {
         case InsertMany:
           insertMany(node, change.children, change.before, dispatch);
