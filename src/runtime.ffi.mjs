// IMPORTS ---------------------------------------------------------------------

import { Dispatch } from "./lustre/internals/runtime.mjs";
import { ElementNotFound, NotABrowser } from "./lustre.mjs";
import { LustreReconciler } from "./reconciler.ffi.mjs";
import { Ok, Error, NonEmpty, isEqual } from "./gleam.mjs";
import { Some } from "../gleam_stdlib/gleam/option.mjs";
import { diff } from "./lustre/runtime/vdom.mjs";
import * as Events from "./lustre/internals/events.mjs";
import * as Decode from "../gleam_stdlib/gleam/dynamic/decode.mjs";

// UTILS -----------------------------------------------------------------------

export const is_browser = () => globalThis.window && window.document;

export const is_registered = (name) =>
  globalThis.window && globalThis.window.customElements.get(name);

export const is_reference_equal = (a, b) => a === b;

export const throw_server_component_error = () => {
  throw new window.Error(
    [
      "It looks like you're trying to use the server component runtime written ",
      "using `gleam_otp`. You can only end up here if you were poking around ",
      "the internals and started calling functions you shouldn't be!",
      "\n\n",
      "If you're just looking to start a server component in a JavaScript app,",
      "you can use `lustre.start_server_component`.",
      "\n\n",
      "If you're seeing this error and you think it's a bug. Please open an ",
      "issue over on Github: https://github.com/lustre-labs/lustre/issues/new",
    ].join(""),
  );
};

// SPA -------------------------------------------------------------------------

export class LustreSPA {
  static start({ init, update, view }, selector, flags) {
    if (!is_browser()) return new Error(new NotABrowser());

    const root =
      selector instanceof HTMLElement
        ? selector
        : document.querySelector(selector);

    if (!root) return new Error(new ElementNotFound(selector));

    const app = new LustreSPA(root, init(flags), update, view);

    return new Ok((action) => app.send(action));
  }

  #model;
  #update;
  #view;

  #prev;
  #reconciler;
  #events = Events.new$();

  constructor(root, [init, effects], update, view) {
    this.root = root;

    this.#model = init;
    this.#update = update;
    this.#view = view;

    this.#reconciler = new LustreReconciler(root, (event, id, immediate) => {
      const handler = this.#events.get(id);
      if (!handler) return;
      const msg = Decode.run(event, handler);
      if (msg.constructor === Ok) {
        this.#dispatch(msg[0], immediate);
      }
    });

    this.#prev = view(init);
    this.#reconciler.mount(this.#prev);

    if (effects.all instanceof NonEmpty) {
      this.#tick(effects.all);
    }
  }

  send(action) {
    switch (action.constructor) {
      case Dispatch: {
        this.#dispatch(action[0], action[1]);
        break;
      }
    }
  }

  #dispatch(msg, immediate = false) {
    const [next, effects] = this.#update(this.#model, msg);

    this.#model = next;
    this.#tick(effects.all, immediate);
  }

  #tick(effects, immediate = false) {
    const dispatch = (msg, immediate) => {
      this.#dispatch(msg, immediate);
    };

    const emit = (event, data) =>
      this.root.dispatchEvent(
        new CustomEvent(event, {
          detail: data,
          bubbles: true,
          composed: true,
        }),
      );
    const select = () => {};
    const root = this.root;

    for (const effect of effects) {
      effect({ dispatch, emit, select, root });
    }

    const next = this.#view(this.#model);
<<<<<<< HEAD
    const { patch, events } = diff(this.#prev, next, Events.next(this.#events));

    this.#events = events;
=======
    const { patch, handlers } = diff(
      0,
      this.#prev,
      next,
      this.#reconciler_handlers,
    );
    this.#reconciler_handlers = handlers;

>>>>>>> a2f96c89
    this.#reconciler.push(patch);
    this.#prev = next;
  }
}

export const start = LustreSPA.start;

// COMPONENT -------------------------------------------------------------------

export const make_lustre_client_component = (
  { init, update, view, on_attribute_change },
  name,
) => {
  if (!is_browser()) return new Error(new NotABrowser());
  if (!name.includes("-")) return new Error(new BadComponentName(name));
  if (window.customElements.get(name)) {
    return new Error(new ComponentAlreadyRegistered(name));
  }

  const [model, effects] = init(undefined);
  const initialView = view(model);
  const hasAttributes = on_attribute_change instanceof Some;
  const observedAttributes = hasAttributes
    ? on_attribute_change[0].entries().map(([name]) => name)
    : [];

  const component = class LustreClientComponent extends HTMLElement {
    static get observedAttributes() {
      return observedAttributes;
    }

    #model = model;
    #update = update;
    #view = view;

    #prev = initialView;
    #reconciler;
    #events = Events.new$();

    #adoptedStyleNodes = [];

    constructor() {
      super();
      this.attachShadow({ mode: "open" });
      this.internals = this.attachInternals();
      this.#adoptStyleSheets();

      this.#reconciler = new LustreReconciler(
        this.shadowRoot,
        (event, id, immediate) => {
          const handler = this.#events.get(id);
          if (!handler) return;
          const msg = Decode.run(event, handler);
          if (msg.constructor === Ok) {
            this.#dispatch(msg[0], immediate);
          }
        },
      );

      this.#reconciler.mount(this.#prev);

      if (effects.all instanceof NonEmpty) {
        this.#tick(effects.all);
      }
    }

    adoptedCallback() {
      this.#adoptStyleSheets();
    }

    send(action) {
      switch (action.constructor) {
        case Dispatch: {
          this.#dispatch(action[0], action[1]);
          break;
        }
      }
    }

    #dispatch(msg, immediate = false) {
      const [next, effects] = this.#update(this.#model, msg);

      this.#model = next;
      this.#tick(effects.all, immediate);
    }

    #tick(effects, immediate = false) {
      const dispatch = (msg, immediate) => {
        this.#dispatch(msg, immediate);
      };

      const emit = (event, data) =>
        this.dispatchEvent(
          new CustomEvent(event, {
            detail: data,
            bubbles: true,
            composed: true,
          }),
        );
      const select = () => {};
      const root = this.shadowRoot;

      for (const effect of effects) {
        effect({ dispatch, emit, select, root });
      }

      const next = this.#view(this.#model);
<<<<<<< HEAD
      const { patch, events } = diff(
=======
      const { patch, handlers } = diff(
        this.#adoptedStyleNodes.length,
>>>>>>> a2f96c89
        this.#prev,
        next,
        Events.next(this.#events),
      );

      this.#events = events;
      this.#reconciler.push(patch);
      this.#prev = next;
    }

    async #adoptStyleSheets() {
      while (this.#adoptedStyleNodes.length) {
        this.#adoptedStyleNodes.pop().remove();
        this.shadowRoot.firstChild.remove();
      }

      this.#adoptedStyleNodes = await adoptStyleSheets(this.shadowRoot);
    }
  };

  if (hasAttributes) {
    on_attribute_change[0].forEach((decoder, name) => {
      Object.defineProperty(component.prototype, name, {
        get() {
          return this[`_${name}`];
        },

        set(value) {
          const prev = this[`_${name}`];
          if (isEqual(prev, value)) return;

          this[`_${name}`] = value;
          const decoded = decoder(value);

          if (decoded.constructor === Ok) {
            this.send(new Dispatch(decoded[0]));
          }
        },
      });
    });
  }

  window.customElements.define(name, component);

  return new Ok(undefined);
};

const copiedStyleSheets = new WeakMap();
async function adoptStyleSheets(shadowRoot) {
  const pendingParentStylesheets = [];
  for (const node of document.querySelectorAll("link[rel=stylesheet], style")) {
    if (node.sheet) continue;

    pendingParentStylesheets.push(
      new Promise((resolve, reject) => {
        node.addEventListener("load", resolve);
        node.addEventListener("error", reject);
      }),
    );
  }

  await Promise.allSettled(pendingParentStylesheets);

  shadowRoot.adoptedStyleSheets = shadowRoot.host.getRootNode().adoptedStyleSheets;

  const pending = [];

  for (const sheet of document.styleSheets) {
    try {
      shadowRoot.adoptedStyleSheets.push(sheet);
    } catch {
      try {
        let copiedSheet = copiedStyleSheets.get(sheet);
        if (!copiedSheet) {
          copiedSheet = new CSSStyleSheet();
          for (const rule of sheet.cssRules) {
            copiedSheet.insertRule(rule.cssText, copiedSheet.cssRules.length);
          }
          copiedStyleSheets.set(sheet, copiedSheet);
        }

        shadowRoot.adoptedStyleSheets.push(copiedSheet);
      } catch {
        const node = sheet.ownerNode.cloneNode();

        shadowRoot.prepend(node);
        pending.push(node);
      }
    }
  }

  return pending;
}<|MERGE_RESOLUTION|>--- conflicted
+++ resolved
@@ -121,20 +121,14 @@
     }
 
     const next = this.#view(this.#model);
-<<<<<<< HEAD
-    const { patch, events } = diff(this.#prev, next, Events.next(this.#events));
-
-    this.#events = events;
-=======
-    const { patch, handlers } = diff(
+    const { patch, events } = diff(
       0,
       this.#prev,
       next,
-      this.#reconciler_handlers,
+      Events.next(this.#events),
     );
-    this.#reconciler_handlers = handlers;
-
->>>>>>> a2f96c89
+
+    this.#events = events;
     this.#reconciler.push(patch);
     this.#prev = next;
   }
@@ -242,12 +236,8 @@
       }
 
       const next = this.#view(this.#model);
-<<<<<<< HEAD
       const { patch, events } = diff(
-=======
-      const { patch, handlers } = diff(
         this.#adoptedStyleNodes.length,
->>>>>>> a2f96c89
         this.#prev,
         next,
         Events.next(this.#events),
@@ -311,7 +301,8 @@
 
   await Promise.allSettled(pendingParentStylesheets);
 
-  shadowRoot.adoptedStyleSheets = shadowRoot.host.getRootNode().adoptedStyleSheets;
+  shadowRoot.adoptedStyleSheets =
+    shadowRoot.host.getRootNode().adoptedStyleSheets;
 
   const pending = [];
 
