// IMPORTS ---------------------------------------------------------------------

@target(erlang)
import gleam/dict
import gleam/dynamic
@target(erlang)
import gleam/erlang/process
@target(erlang)
import gleam/int
@target(erlang)
import gleam/json
@target(erlang)
import lustre
@target(erlang)
import lustre/effect
@target(erlang)
import lustre/element/html
@target(erlang)
import lustre/event
@target(erlang)
import lustre/runtime/server/runtime
@target(erlang)
import lustre/runtime/transport
@target(erlang)
import lustre/server_component
@target(erlang)
import lustre/vdom/patch
@target(erlang)
import lustre/vdom/path
@target(erlang)
import lustre_test

// CLIENT INTERACTION TESTS ----------------------------------------------------

@target(erlang)
pub fn client_connect_test() {
  use <- lustre_test.test_filter("client_connect_test")
  use client, _ <- with_erlang_runtime

<<<<<<< HEAD
  process.receive_forever(client)
  |> should.equal(transport.mount(True, True, [], [], [], dict.new(), view(0)))
=======
  assert process.receive_forever(client)
    == transport.mount(True, True, [], [], view(0))
>>>>>>> 8380c65c
}

@target(erlang)
pub fn client_send_event_test() {
  use <- lustre_test.test_filter("client_send_event_test")
  use client, runtime <- with_erlang_runtime

  // Discard the `Mount` message
  let _ = process.receive_forever(client)

  let click = transport.event_fired(incr, "click", dynamic.nil())

  runtime.ClientDispatchedMessage(click) |> lustre.send(to: runtime)

  let patch =
    patch.new(0, 0, [], [
      patch.new(0, 0, [], [
        patch.new(1, 0, [], [patch.new(0, 0, [patch.replace_text("1")], [])]),
      ]),
    ])

  assert process.receive_forever(client) == transport.reconcile(patch)
}

@target(erlang)
pub fn client_send_multiple_events_test() {
  use <- lustre_test.test_filter("client_send_multiple_events_test")
  use client, runtime <- with_erlang_runtime

  // Discard the `Mount` message
  let _ = process.receive_forever(client)

  let click = transport.event_fired(incr, "click", dynamic.nil())

  runtime.ClientDispatchedMessage(click) |> lustre.send(to: runtime)
  runtime.ClientDispatchedMessage(click) |> lustre.send(to: runtime)

  // Discard the first `Reconcile` message
  let _ = process.receive_forever(client)

  let patch =
    patch.new(0, 0, [], [
      patch.new(0, 0, [], [
        patch.new(1, 0, [], [patch.new(0, 0, [patch.replace_text("2")], [])]),
      ]),
    ])

  assert process.receive_forever(client) == transport.reconcile(patch)
}

// EFFECT MESSAGE TESTS --------------------------------------------------------

@target(erlang)
pub fn effect_send_event_test() {
  use <- lustre_test.test_filter("effect_send_event_test")
  use client, runtime <- with_erlang_runtime

  // Discard the `Mount` message
  let _ = process.receive_forever(client)

  runtime.EffectDispatchedMessage(Incr)
  |> lustre.send(to: runtime)

  let patch =
    patch.new(0, 0, [], [
      patch.new(0, 0, [], [
        patch.new(1, 0, [], [patch.new(0, 0, [patch.replace_text("1")], [])]),
      ]),
    ])

  assert process.receive_forever(client) == transport.reconcile(patch)
}

// SERVER MESSAGE TESTS --------------------------------------------------------

@target(erlang)
pub fn server_emit_event_test() {
  use <- lustre_test.test_filter("server_emit_event_test")
  use client, runtime <- with_erlang_runtime

  // Discard the `Mount` message
  let _ = process.receive_forever(client)

  let click = transport.event_fired(reset, "click", dynamic.nil())

  runtime.ClientDispatchedMessage(click) |> lustre.send(to: runtime)

  // Discard the first `Reconcile` message
  let _ = process.receive_forever(client)

  let emit = transport.emit("reset", json.null())

  assert process.receive_forever(client) == emit
}

// UTILS -----------------------------------------------------------------------

@target(erlang)
fn with_erlang_runtime(run_test) {
  let app = lustre.application(init, update, view)
  let assert Ok(runtime) = lustre.start_server_component(app, 0)
  let client = process.new_subject()

  server_component.register_subject(client) |> lustre.send(to: runtime)

  run_test(client, runtime)

  server_component.deregister_subject(client) |> lustre.send(to: runtime)

  lustre.shutdown() |> lustre.send(to: runtime)
}

// COUNTER APP -----------------------------------------------------------------

@target(erlang)
fn init(count) {
  #(count, effect.none())
}

@target(erlang)
type Msg {
  Incr
  Decr
  Reset
}

@target(erlang)
fn update(model, msg) {
  case msg {
    Incr -> #(model + 1, effect.none())
    Decr -> #(model - 1, effect.none())
    Reset -> #(0, event.emit("reset", json.null()))
  }
}

@target(erlang)
const incr = "0" <> path.separator_element <> "2"

@target(erlang)
const reset = "0" <> path.separator_element <> "3"

@target(erlang)
fn view(model) {
  html.div([], [
    html.button([event.on_click(Decr)], [html.text("-")]),
    html.p([], [html.text(int.to_string(model))]),
    html.button([event.on_click(Incr)], [html.text("+")]),
    html.button([event.on_click(Reset)], [html.text("reset")]),
  ])
}<|MERGE_RESOLUTION|>--- conflicted
+++ resolved
@@ -37,13 +37,8 @@
   use <- lustre_test.test_filter("client_connect_test")
   use client, _ <- with_erlang_runtime
 
-<<<<<<< HEAD
-  process.receive_forever(client)
-  |> should.equal(transport.mount(True, True, [], [], [], dict.new(), view(0)))
-=======
   assert process.receive_forever(client)
-    == transport.mount(True, True, [], [], view(0))
->>>>>>> 8380c65c
+    == transport.mount(transport.mount(True, True, [], [], [], dict.new(), view(0)))
 }
 
 @target(erlang)
